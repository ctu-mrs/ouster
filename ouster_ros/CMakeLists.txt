--- conflicted
+++ resolved
@@ -40,12 +40,6 @@
   nodelet)
 
 # ==== Options ====
-<<<<<<< HEAD
-set(CMAKE_CXX_STANDARD 17)
-add_compile_options(-Wall -Wextra)
-# add_definitions(-fsanitize=address,undefined,alignment,bounds)
-# add_link_options(-fsanitize=address,undefined,alignment,bounds)
-=======
 
 # Point Cloud Library: Override CXX flags inherited from catkin workspace, if precompiled PCL binaries from Debian repositories are used
 if (DEFINED ENV{PCL_CROSS_COMPILATION})
@@ -62,7 +56,6 @@
 
 # add_compile_options(-Wall -Wextra)
 set(CMAKE_CXX_STANDARD 17)
->>>>>>> 0227dbeb
 option(CMAKE_POSITION_INDEPENDENT_CODE "Build position independent code." ON)
 
 # ==== Catkin ====
